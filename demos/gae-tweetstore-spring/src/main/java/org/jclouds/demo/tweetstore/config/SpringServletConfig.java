--- conflicted
+++ resolved
@@ -1,4 +1,3 @@
-<<<<<<< HEAD
 /**
  *
  * Copyright (C) 2010 Cloud Conscious, LLC. <info@cloudconscious.com>
@@ -90,8 +89,8 @@
       Set<Module> modules = ImmutableSet.<Module> of(googleModule);
       // shared across all blobstores and used to retrieve tweets
       try {
-         twitterClient = new TwitterFactory().getInstance(props.getProperty("twitter.identity"), props
-                  .getProperty("credential"));
+         twitterClient = new TwitterFactory().getInstance(props.getProperty("twitter.identity"),
+               props.getProperty("twitter.credential"));
       } catch (IllegalArgumentException e) {
          throw new IllegalArgumentException("properties for twitter not configured properly in " + props.toString(), e);
       }
@@ -101,7 +100,7 @@
       // instantiate and store references to all blobstores by provider name
       providerTypeToBlobStoreMap = Maps.newHashMap();
       for (String hint : Splitter.on(',').split(
-               checkNotNull(props.getProperty(PROPERTY_BLOBSTORE_CONTEXTS), PROPERTY_BLOBSTORE_CONTEXTS))) {
+            checkNotNull(props.getProperty(PROPERTY_BLOBSTORE_CONTEXTS), PROPERTY_BLOBSTORE_CONTEXTS))) {
          providerTypeToBlobStoreMap.put(hint, blobStoreContextFactory.createContext(hint, modules, props));
       }
 
@@ -112,7 +111,7 @@
          queue.add(url("/store/do").header("context", name).method(Method.GET));
       }
       logger.trace("Members initialized. Twitter: '%s', container: '%s', provider types: '%s'", twitterClient,
-               container, providerTypeToBlobStoreMap.keySet());
+            container, providerTypeToBlobStoreMap.keySet());
    }
 
    private Properties loadJCloudsProperties() {
@@ -140,7 +139,7 @@
    @Bean
    public AddTweetsController addTweetsController() {
       AddTweetsController controller = new AddTweetsController(providerTypeToBlobStoreMap,
-               serviceToStoredTweetStatuses());
+            serviceToStoredTweetStatuses());
       injectServletConfig(controller);
       return controller;
    }
@@ -200,208 +199,4 @@
    public void setServletConfig(ServletConfig servletConfig) {
       this.servletConfig = servletConfig;
    }
-}
-=======
-/**
- *
- * Copyright (C) 2010 Cloud Conscious, LLC. <info@cloudconscious.com>
- *
- * ====================================================================
- * Licensed under the Apache License, Version 2.0 (the "License");
- * you may not use this file except in compliance with the License.
- * You may obtain a copy of the License at
- *
- * http://www.apache.org/licenses/LICENSE-2.0
- *
- * Unless required by applicable law or agreed to in writing, software
- * distributed under the License is distributed on an "AS IS" BASIS,
- * WITHOUT WARRANTIES OR CONDITIONS OF ANY KIND, either express or implied.
- * See the License for the specific language governing permissions and
- * limitations under the License.
- * ====================================================================
- */
-
-package org.jclouds.demo.tweetstore.config;
-
-import static com.google.appengine.api.labs.taskqueue.TaskOptions.Builder.url;
-import static com.google.common.base.Preconditions.checkNotNull;
-import static org.jclouds.demo.tweetstore.reference.TweetStoreConstants.PROPERTY_TWEETSTORE_CONTAINER;
-
-import java.io.IOException;
-import java.io.InputStream;
-import java.util.Map;
-import java.util.Properties;
-import java.util.Set;
-
-import javax.annotation.PostConstruct;
-import javax.annotation.PreDestroy;
-import javax.servlet.Servlet;
-import javax.servlet.ServletConfig;
-import javax.servlet.ServletException;
-
-import org.jclouds.blobstore.BlobStoreContext;
-import org.jclouds.blobstore.BlobStoreContextFactory;
-import org.jclouds.demo.tweetstore.controller.AddTweetsController;
-import org.jclouds.demo.tweetstore.controller.StoreTweetsController;
-import org.jclouds.demo.tweetstore.functions.ServiceToStoredTweetStatuses;
-import org.jclouds.gae.config.GoogleAppEngineConfigurationModule;
-import org.springframework.beans.factory.BeanCreationException;
-import org.springframework.context.annotation.Bean;
-import org.springframework.context.annotation.Configuration;
-import org.springframework.web.context.ServletConfigAware;
-import org.springframework.web.servlet.HandlerAdapter;
-import org.springframework.web.servlet.HandlerMapping;
-import org.springframework.web.servlet.handler.SimpleServletHandlerAdapter;
-import org.springframework.web.servlet.handler.SimpleUrlHandlerMapping;
-
-import twitter4j.Twitter;
-import twitter4j.TwitterFactory;
-
-import com.google.appengine.api.labs.taskqueue.Queue;
-import com.google.appengine.api.labs.taskqueue.QueueFactory;
-import com.google.appengine.api.labs.taskqueue.TaskOptions.Method;
-import com.google.appengine.repackaged.com.google.common.base.Splitter;
-import com.google.common.collect.ImmutableSet;
-import com.google.common.collect.Maps;
-import com.google.common.io.Closeables;
-import com.google.inject.Module;
-
-/**
- * Creates servlets (using resources from the {@link SpringAppConfig}) and mappings.
- * 
- * @author Andrew Phillips
- * @see SpringAppConfig
- */
-@Configuration
-public class SpringServletConfig extends LoggingConfig implements ServletConfigAware {
-   public static final String PROPERTY_BLOBSTORE_CONTEXTS = "blobstore.contexts";
-
-   private ServletConfig servletConfig;
-
-   private Map<String, BlobStoreContext> providerTypeToBlobStoreMap;
-   private Twitter twitterClient;
-   private String container;
-
-   @PostConstruct
-   public void initialize() throws IOException {
-      BlobStoreContextFactory blobStoreContextFactory = new BlobStoreContextFactory();
-
-      Properties props = loadJCloudsProperties();
-      logger.trace("About to initialize members.");
-
-      Module googleModule = new GoogleAppEngineConfigurationModule();
-      Set<Module> modules = ImmutableSet.<Module> of(googleModule);
-      // shared across all blobstores and used to retrieve tweets
-      try {
-         twitterClient = new TwitterFactory().getInstance(props.getProperty("twitter.identity"),
-               props.getProperty("twitter.credential"));
-      } catch (IllegalArgumentException e) {
-         throw new IllegalArgumentException("properties for twitter not configured properly in " + props.toString(), e);
-      }
-      // common namespace for storing tweets
-      container = checkNotNull(props.getProperty(PROPERTY_TWEETSTORE_CONTAINER), PROPERTY_TWEETSTORE_CONTAINER);
-
-      // instantiate and store references to all blobstores by provider name
-      providerTypeToBlobStoreMap = Maps.newHashMap();
-      for (String hint : Splitter.on(',').split(
-            checkNotNull(props.getProperty(PROPERTY_BLOBSTORE_CONTEXTS), PROPERTY_BLOBSTORE_CONTEXTS))) {
-         providerTypeToBlobStoreMap.put(hint, blobStoreContextFactory.createContext(hint, modules, props));
-      }
-
-      // get a queue for submitting store tweet requests
-      Queue queue = QueueFactory.getQueue("twitter");
-      // submit a job to store tweets for each configured blobstore
-      for (String name : providerTypeToBlobStoreMap.keySet()) {
-         queue.add(url("/store/do").header("context", name).method(Method.GET));
-      }
-      logger.trace("Members initialized. Twitter: '%s', container: '%s', provider types: '%s'", twitterClient,
-            container, providerTypeToBlobStoreMap.keySet());
-   }
-
-   private Properties loadJCloudsProperties() {
-      logger.trace("About to read properties from '%s'", "/WEB-INF/jclouds.properties");
-      Properties props = new Properties();
-      InputStream input = servletConfig.getServletContext().getResourceAsStream("/WEB-INF/jclouds.properties");
-      try {
-         props.load(input);
-      } catch (IOException e) {
-         throw new RuntimeException(e);
-      } finally {
-         Closeables.closeQuietly(input);
-      }
-      logger.trace("Properties successfully read.");
-      return props;
-   }
-
-   @Bean
-   public StoreTweetsController storeTweetsController() {
-      StoreTweetsController controller = new StoreTweetsController(providerTypeToBlobStoreMap, container, twitterClient);
-      injectServletConfig(controller);
-      return controller;
-   }
-
-   @Bean
-   public AddTweetsController addTweetsController() {
-      AddTweetsController controller = new AddTweetsController(providerTypeToBlobStoreMap,
-            serviceToStoredTweetStatuses());
-      injectServletConfig(controller);
-      return controller;
-   }
-
-   private void injectServletConfig(Servlet servlet) {
-      logger.trace("About to inject servlet config '%s'", servletConfig);
-      try {
-         servlet.init(checkNotNull(servletConfig));
-      } catch (ServletException exception) {
-         throw new BeanCreationException("Unable to instantiate " + servlet, exception);
-      }
-      logger.trace("Successfully injected servlet config.");
-   }
-
-   @Bean
-   ServiceToStoredTweetStatuses serviceToStoredTweetStatuses() {
-      return new ServiceToStoredTweetStatuses(providerTypeToBlobStoreMap, container);
-   }
-
-   @Bean
-   public HandlerMapping handlerMapping() {
-      SimpleUrlHandlerMapping mapping = new SimpleUrlHandlerMapping();
-      Map<String, Object> urlMap = Maps.newHashMapWithExpectedSize(2);
-      urlMap.put("/store/*", storeTweetsController());
-      urlMap.put("/tweets/*", addTweetsController());
-      mapping.setUrlMap(urlMap);
-      /*
-       * "/store" and "/tweets" are part of the servlet mapping and thus stripped by the mapping if
-       * using default settings.
-       */
-      mapping.setAlwaysUseFullPath(true);
-      return mapping;
-   }
-
-   @Bean
-   public HandlerAdapter servletHandlerAdapter() {
-      return new SimpleServletHandlerAdapter();
-   }
-
-   @PreDestroy
-   public void destroy() throws Exception {
-      logger.trace("About to close contexts.");
-      for (BlobStoreContext context : providerTypeToBlobStoreMap.values()) {
-         context.close();
-      }
-      logger.trace("Contexts closed.");
-   }
-
-   /*
-    * (non-Javadoc)
-    * 
-    * @see
-    * org.springframework.web.context.ServletConfigAware#setServletConfig(javax.servlet.ServletConfig
-    * )
-    */
-   @Override
-   public void setServletConfig(ServletConfig servletConfig) {
-      this.servletConfig = servletConfig;
-   }
-}
->>>>>>> 4dbcbfc7
+}