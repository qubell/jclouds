--- conflicted
+++ resolved
@@ -39,11 +39,6 @@
         <test.greenhousedata-element-vcloud.build-version>1.5.0.464915</test.greenhousedata-element-vcloud.build-version>
         <test.greenhousedata-element-vcloud.identity>FIXME_IDENTITY</test.greenhousedata-element-vcloud.identity>
         <test.greenhousedata-element-vcloud.credential>FIXME_CREDENTIAL</test.greenhousedata-element-vcloud.credential>
-<<<<<<< HEAD
-        <test.greenhousedata-element-vcloud.image-id />
-        <test.greenhousedata-element-vcloud.image.login-user />
-        <test.greenhousedata-element-vcloud.image.authenticate-sudo />
-=======
         <test.greenhousedata-element-vcloud.image-id></test.greenhousedata-element-vcloud.image-id>
         <test.greenhousedata-element-vcloud.image.login-user></test.greenhousedata-element-vcloud.image.login-user>
         <test.greenhousedata-element-vcloud.image.authenticate-sudo></test.greenhousedata-element-vcloud.image.authenticate-sudo>
@@ -55,7 +50,6 @@
           org.jclouds*;version="${project.version}",
           *
         </jclouds.osgi.import>
->>>>>>> 6bd8f154
     </properties>
 
     <dependencies>
