<?xml version="1.0" encoding="UTF-8"?>
<!--

    Licensed to jclouds, Inc. (jclouds) under one or more
    contributor license agreements.  See the NOTICE file
    distributed with this work for additional information
    regarding copyright ownership.  jclouds licenses this file
    to you under the Apache License, Version 2.0 (the
    "License"); you may not use this file except in compliance
    with the License.  You may obtain a copy of the License at

      http://www.apache.org/licenses/LICENSE-2.0

    Unless required by applicable law or agreed to in writing,
    software distributed under the License is distributed on an
    "AS IS" BASIS, WITHOUT WARRANTIES OR CONDITIONS OF ANY
    KIND, either express or implied.  See the License for the
    specific language governing permissions and limitations
    under the License.

-->
<project xmlns="http://maven.apache.org/POM/4.0.0" xmlns:xsi="http://www.w3.org/2001/XMLSchema-instance" xsi:schemaLocation="http://maven.apache.org/POM/4.0.0 http://maven.apache.org/maven-v4_0_0.xsd">
    <modelVersion>4.0.0</modelVersion>
    <parent>
        <groupId>org.jclouds</groupId>
        <artifactId>jclouds-project</artifactId>
        <version>1.5.0-SNAPSHOT</version>
        <relativePath>../../project/pom.xml</relativePath>
    </parent>
    <groupId>org.jclouds.provider</groupId>
    <artifactId>elastichosts-lax-p</artifactId>
    <name>jclouds ElasticHosts Peer1 Los Angeles provider</name>
    <description>ElasticHosts implementation targeted to Peer1 Toronto</description>
    <packaging>bundle</packaging>

    <properties>
        <test.elastichosts-lax-p.endpoint>https://api.lax-p.elastichosts.com</test.elastichosts-lax-p.endpoint>
        <test.elastichosts-lax-p.api-version>2.0</test.elastichosts-lax-p.api-version>
        <test.elastichosts-lax-p.build-version />
        <test.elastichosts-lax-p.identity>FIXME_IDENTITY</test.elastichosts-lax-p.identity>
        <test.elastichosts-lax-p.credential>FIXME_CREDENTIAL</test.elastichosts-lax-p.credential>
<<<<<<< HEAD
        <test.elastichosts-lax-p.image-id />
=======
        <test.elastichosts-lax-p.image-id></test.elastichosts-lax-p.image-id>

        <jclouds.osgi.export>org.jclouds.elastichosts*;version="${project.version}"</jclouds.osgi.export>
        <jclouds.osgi.import>
            org.jclouds.compute.internal;version="${project.version}",
            org.jclouds.rest.internal;version="${project.version}",
            org.jclouds*;version="${project.version}",
            *
        </jclouds.osgi.import>
>>>>>>> 6bd8f154
    </properties>

    <dependencies>
        <dependency>
            <groupId>org.jclouds.api</groupId>
            <artifactId>elasticstack</artifactId>
            <version>${project.version}</version>
        </dependency>
        <dependency>
            <groupId>org.jclouds.api</groupId>
            <artifactId>elasticstack</artifactId>
            <version>${project.version}</version>
            <type>test-jar</type>
            <scope>test</scope>
        </dependency>
        <dependency>
            <groupId>org.jclouds</groupId>
            <artifactId>jclouds-core</artifactId>
            <version>${project.version}</version>
            <type>test-jar</type>
            <scope>test</scope>
        </dependency>
        <dependency>
            <groupId>org.jclouds</groupId>
            <artifactId>jclouds-compute</artifactId>
            <version>${project.version}</version>
            <type>test-jar</type>
            <scope>test</scope>
        </dependency>
        <dependency>
            <groupId>org.jclouds.driver</groupId>
            <artifactId>jclouds-log4j</artifactId>
            <version>${project.version}</version>
            <scope>test</scope>
        </dependency>
        <dependency>
            <groupId>org.jclouds.driver</groupId>
            <artifactId>jclouds-sshj</artifactId>
            <version>${project.version}</version>
            <scope>test</scope>
        </dependency>
    </dependencies>

    <profiles>
        <profile>
            <id>live</id>
            <build>
                <plugins>
                    <plugin>
                        <groupId>org.apache.maven.plugins</groupId>
                        <artifactId>maven-surefire-plugin</artifactId>
                        <executions>
                            <execution>
                                <id>integration</id>
                                <phase>integration-test</phase>
                                <goals>
                                    <goal>test</goal>
                                </goals>
                                <configuration>
                                    <systemPropertyVariables>
                                        <test.elastichosts-lax-p.endpoint>${test.elastichosts-lax-p.endpoint}</test.elastichosts-lax-p.endpoint>
                                        <test.elastichosts-lax-p.api-version>${test.elastichosts-lax-p.api-version}</test.elastichosts-lax-p.api-version>
                                        <test.elastichosts-lax-p.build-version>${test.elastichosts-lax-p.build-version}</test.elastichosts-lax-p.build-version>
                                        <test.elastichosts-lax-p.identity>${test.elastichosts-lax-p.identity}</test.elastichosts-lax-p.identity>
                                        <test.elastichosts-lax-p.credential>${test.elastichosts-lax-p.credential}</test.elastichosts-lax-p.credential>
                                        <test.elastichosts-lax-p.image-id>${test.elastichosts-lax-p.image-id}</test.elastichosts-lax-p.image-id>
                                    </systemPropertyVariables>
                                </configuration>
                            </execution>
                        </executions>
                    </plugin>
                </plugins>
            </build>
        </profile>
    </profiles>

</project>
<|MERGE_RESOLUTION|>--- conflicted
+++ resolved
@@ -36,12 +36,9 @@
     <properties>
         <test.elastichosts-lax-p.endpoint>https://api.lax-p.elastichosts.com</test.elastichosts-lax-p.endpoint>
         <test.elastichosts-lax-p.api-version>2.0</test.elastichosts-lax-p.api-version>
-        <test.elastichosts-lax-p.build-version />
+        <test.elastichosts-lax-p.build-version></test.elastichosts-lax-p.build-version>
         <test.elastichosts-lax-p.identity>FIXME_IDENTITY</test.elastichosts-lax-p.identity>
         <test.elastichosts-lax-p.credential>FIXME_CREDENTIAL</test.elastichosts-lax-p.credential>
-<<<<<<< HEAD
-        <test.elastichosts-lax-p.image-id />
-=======
         <test.elastichosts-lax-p.image-id></test.elastichosts-lax-p.image-id>
 
         <jclouds.osgi.export>org.jclouds.elastichosts*;version="${project.version}"</jclouds.osgi.export>
@@ -51,7 +48,6 @@
             org.jclouds*;version="${project.version}",
             *
         </jclouds.osgi.import>
->>>>>>> 6bd8f154
     </properties>
 
     <dependencies>
