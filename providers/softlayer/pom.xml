<?xml version="1.0" encoding="UTF-8"?>
<!--

  Licensed to jclouds, Inc. (jclouds) under one or more
  contributor license agreements.  See the NOTICE file
  distributed with this work for additional information
  regarding copyright ownership.  jclouds licenses this file
  to you under the Apache License, Version 2.0 (the
  "License"); you may not use this file except in compliance
  with the License.  You may obtain a copy of the License at

    http://www.apache.org/licenses/LICENSE-2.0

  Unless required by applicable law or agreed to in writing,
  software distributed under the License is distributed on an
  "AS IS" BASIS, WITHOUT WARRANTIES OR CONDITIONS OF ANY
  KIND, either express or implied.  See the License for the
  specific language governing permissions and limitations
  under the License.

-->
<project xmlns="http://maven.apache.org/POM/4.0.0" xmlns:xsi="http://www.w3.org/2001/XMLSchema-instance" xsi:schemaLocation="http://maven.apache.org/POM/4.0.0 http://maven.apache.org/maven-v4_0_0.xsd">
  <modelVersion>4.0.0</modelVersion>
  <parent>
    <groupId>org.jclouds</groupId>
    <artifactId>jclouds-project</artifactId>
    <version>1.5.0-SNAPSHOT</version>
    <relativePath>../../project/pom.xml</relativePath>
  </parent>
  <groupId>org.jclouds.provider</groupId>
  <artifactId>softlayer</artifactId>
  <name>jclouds SoftLayer core</name>
  <description>jclouds components to access SoftLayer</description>
  <packaging>bundle</packaging>

  <!-- bootstrapping: need to fetch the project POM -->
  <repositories>
    <repository>
      <id>jclouds-sona-snapshots-nexus</id>
      <url>https://oss.sonatype.org/content/repositories/snapshots</url>
      <releases>
        <enabled>false</enabled>
      </releases>
      <snapshots>
        <enabled>true</enabled>
      </snapshots>
    </repository>
  </repositories>

  <properties>
    <test.softlayer.endpoint>https://api.softlayer.com/rest</test.softlayer.endpoint>
    <test.softlayer.api-version>3</test.softlayer.api-version>
    <test.softlayer.build-version />
    <test.softlayer.identity>FIXME</test.softlayer.identity>
    <test.softlayer.credential>FIXME</test.softlayer.credential>
<<<<<<< HEAD
    <test.softlayer.image-id />
    <test.softlayer.image.login-user />
    <test.softlayer.image.authenticate-sudo />
=======
    <test.softlayer.image-id></test.softlayer.image-id>
    <test.softlayer.image.login-user></test.softlayer.image.login-user>
    <test.softlayer.image.authenticate-sudo></test.softlayer.image.authenticate-sudo>

    <jclouds.osgi.export>org.jclouds.softlayer*;version="${project.version}"</jclouds.osgi.export>
    <jclouds.osgi.import>
      org.jclouds.compute.internal;version="${project.version}",
      org.jclouds.rest.internal;version="${project.version}",
      org.jclouds*;version="${project.version}",
      *
    </jclouds.osgi.import>
>>>>>>> 6bd8f154
  </properties>
  <dependencies>
    <dependency>
      <groupId>org.jclouds</groupId>
      <artifactId>jclouds-compute</artifactId>
      <version>${project.version}</version>
    </dependency>
    <dependency>
      <groupId>org.jclouds</groupId>
      <artifactId>jclouds-core</artifactId>
      <version>${project.version}</version>
      <type>test-jar</type>
      <scope>test</scope>
    </dependency>
    <dependency>
      <groupId>org.jclouds</groupId>
      <artifactId>jclouds-compute</artifactId>
      <version>${project.version}</version>
      <type>test-jar</type>
      <scope>test</scope>
    </dependency>
    <dependency>
      <groupId>org.jclouds.driver</groupId>
      <artifactId>jclouds-log4j</artifactId>
      <version>${project.version}</version>
      <scope>test</scope>
    </dependency>
    <dependency>
      <groupId>org.jclouds.driver</groupId>
      <artifactId>jclouds-sshj</artifactId>
      <version>${project.version}</version>
      <scope>test</scope>
    </dependency>
  </dependencies>
  <profiles>
    <profile>
      <id>live</id>
      <build>
        <plugins>
          <plugin>
            <groupId>org.apache.maven.plugins</groupId>
            <artifactId>maven-surefire-plugin</artifactId>
            <executions>
              <execution>
                <id>integration</id>
                <phase>integration-test</phase>
                <goals>
                  <goal>test</goal>
                </goals>
                <configuration>
                  <systemPropertyVariables>
                    <test.softlayer.endpoint>${test.softlayer.endpoint}</test.softlayer.endpoint>
                    <test.softlayer.api-version>${test.softlayer.api-version}</test.softlayer.api-version>
                    <test.softlayer.build-version>${test.softlayer.build-version}</test.softlayer.build-version>
                    <test.softlayer.identity>${test.softlayer.identity}</test.softlayer.identity>
                    <test.softlayer.credential>${test.softlayer.credential}</test.softlayer.credential>
                    <test.softlayer.image-id>${test.softlayer.image-id}</test.softlayer.image-id>
                    <test.softlayer.image.login-user>${test.softlayer.image.login-user}</test.softlayer.image.login-user>
                    <test.softlayer.image.authenticate-sudo>${test.softlayer.image.authenticate-sudo}</test.softlayer.image.authenticate-sudo>
                  </systemPropertyVariables>
                </configuration>
              </execution>
            </executions>
          </plugin>
        </plugins>
      </build>
    </profile>
  </profiles>

</project><|MERGE_RESOLUTION|>--- conflicted
+++ resolved
@@ -50,14 +50,9 @@
   <properties>
     <test.softlayer.endpoint>https://api.softlayer.com/rest</test.softlayer.endpoint>
     <test.softlayer.api-version>3</test.softlayer.api-version>
-    <test.softlayer.build-version />
+    <test.softlayer.build-version></test.softlayer.build-version>
     <test.softlayer.identity>FIXME</test.softlayer.identity>
     <test.softlayer.credential>FIXME</test.softlayer.credential>
-<<<<<<< HEAD
-    <test.softlayer.image-id />
-    <test.softlayer.image.login-user />
-    <test.softlayer.image.authenticate-sudo />
-=======
     <test.softlayer.image-id></test.softlayer.image-id>
     <test.softlayer.image.login-user></test.softlayer.image.login-user>
     <test.softlayer.image.authenticate-sudo></test.softlayer.image.authenticate-sudo>
@@ -69,7 +64,6 @@
       org.jclouds*;version="${project.version}",
       *
     </jclouds.osgi.import>
->>>>>>> 6bd8f154
   </properties>
   <dependencies>
     <dependency>
