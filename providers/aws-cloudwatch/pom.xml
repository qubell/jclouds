<?xml version="1.0" encoding="UTF-8"?>
<!--

    Licensed to jclouds, Inc. (jclouds) under one or more
    contributor license agreements.  See the NOTICE file
    distributed with this work for additional information
    regarding copyright ownership.  jclouds licenses this file
    to you under the Apache License, Version 2.0 (the
    "License"); you may not use this file except in compliance
    with the License.  You may obtain a copy of the License at

      http://www.apache.org/licenses/LICENSE-2.0

    Unless required by applicable law or agreed to in writing,
    software distributed under the License is distributed on an
    "AS IS" BASIS, WITHOUT WARRANTIES OR CONDITIONS OF ANY
    KIND, either express or implied.  See the License for the
    specific language governing permissions and limitations
    under the License.

-->
<project xmlns="http://maven.apache.org/POM/4.0.0" xmlns:xsi="http://www.w3.org/2001/XMLSchema-instance" xsi:schemaLocation="http://maven.apache.org/POM/4.0.0 http://maven.apache.org/maven-v4_0_0.xsd">
    <modelVersion>4.0.0</modelVersion>
    <parent>
        <groupId>org.jclouds</groupId>
        <artifactId>jclouds-project</artifactId>
        <version>1.5.0-SNAPSHOT</version>
        <relativePath>../../project/pom.xml</relativePath>
    </parent>
    <groupId>org.jclouds.provider</groupId>
    <artifactId>aws-cloudwatch</artifactId>
    <name>jclouds Amazon Elastic Load Balancer provider</name>
    <description>Elastic Load Balancer implementation targeted to Amazon Web Services</description>
    <packaging>bundle</packaging>

    <properties>
        <test.aws-cloudwatch.endpoint>https://monitoring.us-east-1.amazonaws.com</test.aws-cloudwatch.endpoint>
<<<<<<< HEAD
        <test.aws-cloudwatch.api-version>2009-05-15</test.aws-cloudwatch.api-version>
        <test.aws-cloudwatch.build-version />
=======
        <test.aws-cloudwatch.api-version>2010-08-01</test.aws-cloudwatch.api-version>
        <test.aws-cloudwatch.build-version></test.aws-cloudwatch.build-version>
>>>>>>> a238d635
        <test.aws-cloudwatch.identity>${test.aws.identity}</test.aws-cloudwatch.identity>
        <test.aws-cloudwatch.credential>${test.aws.credential}</test.aws-cloudwatch.credential>
    </properties>

    <dependencies>
        <dependency>
            <groupId>org.jclouds.api</groupId>
            <artifactId>cloudwatch</artifactId>
            <version>${project.version}</version>
            <type>jar</type>
        </dependency>
        <dependency>
            <groupId>org.jclouds.api</groupId>
            <artifactId>cloudwatch</artifactId>
            <version>${project.version}</version>
            <type>test-jar</type>
            <scope>test</scope>
        </dependency>
        <dependency>
            <groupId>org.jclouds</groupId>
            <artifactId>jclouds-core</artifactId>
            <version>${project.version}</version>
            <type>test-jar</type>
            <scope>test</scope>
        </dependency>
        <dependency>
            <groupId>org.jclouds.driver</groupId>
            <artifactId>jclouds-log4j</artifactId>
            <version>${project.version}</version>
            <scope>test</scope>
        </dependency>
    </dependencies>

    <profiles>
        <profile>
            <id>live</id>
            <build>
                <plugins>
                    <plugin>
                        <groupId>org.apache.maven.plugins</groupId>
                        <artifactId>maven-surefire-plugin</artifactId>
                        <executions>
                            <execution>
                                <id>integration</id>
                                <phase>integration-test</phase>
                                <goals>
                                    <goal>test</goal>
                                </goals>
                                <configuration>
                                    <systemPropertyVariables>
                                        <test.aws-cloudwatch.endpoint>${test.aws-cloudwatch.endpoint}</test.aws-cloudwatch.endpoint>
                                        <test.aws-cloudwatch.api-version>${test.aws-cloudwatch.api-version}</test.aws-cloudwatch.api-version>
                                        <test.aws-cloudwatch.build-version>${test.aws-cloudwatch.build-version}</test.aws-cloudwatch.build-version>
                                        <test.aws-cloudwatch.identity>${test.aws-cloudwatch.identity}</test.aws-cloudwatch.identity>
                                        <test.aws-cloudwatch.credential>${test.aws-cloudwatch.credential}</test.aws-cloudwatch.credential>
                                        <test.aws-cloudwatch.compute.provider>${test.aws-cloudwatch.compute.provider}</test.aws-cloudwatch.compute.provider>
                                        <test.aws-cloudwatch.compute.endpoint>${test.aws-cloudwatch.compute.endpoint}</test.aws-cloudwatch.compute.endpoint>
                                        <test.aws-cloudwatch.compute.api-version>${test.aws-cloudwatch.compute.api-version}</test.aws-cloudwatch.compute.api-version>
                                        <test.aws-cloudwatch.compute.identity>${test.aws-cloudwatch.compute.identity}</test.aws-cloudwatch.compute.identity>
                                        <test.aws-cloudwatch.compute.credential>${test.aws-cloudwatch.compute.credential}</test.aws-cloudwatch.compute.credential>
                                    </systemPropertyVariables>
                                </configuration>
                            </execution>
                        </executions>
                    </plugin>
                </plugins>
            </build>
        </profile>
    </profiles>

    <build>
        <plugins>
            <plugin>
                <groupId>org.apache.felix</groupId>
                <artifactId>maven-bundle-plugin</artifactId>
                <configuration>
                    <instructions>
                        <Bundle-SymbolicName>${project.artifactId}</Bundle-SymbolicName>
                        <Export-Package>org.jclouds.aws.cloudwatch*;version="${project.version}"</Export-Package>
                        <Import-Package>org.jclouds*;version="${project.version}",*</Import-Package>
                    </instructions>
                </configuration>
            </plugin>
        </plugins>
    </build>

</project><|MERGE_RESOLUTION|>--- conflicted
+++ resolved
@@ -35,13 +35,8 @@
 
     <properties>
         <test.aws-cloudwatch.endpoint>https://monitoring.us-east-1.amazonaws.com</test.aws-cloudwatch.endpoint>
-<<<<<<< HEAD
-        <test.aws-cloudwatch.api-version>2009-05-15</test.aws-cloudwatch.api-version>
-        <test.aws-cloudwatch.build-version />
-=======
         <test.aws-cloudwatch.api-version>2010-08-01</test.aws-cloudwatch.api-version>
         <test.aws-cloudwatch.build-version></test.aws-cloudwatch.build-version>
->>>>>>> a238d635
         <test.aws-cloudwatch.identity>${test.aws.identity}</test.aws-cloudwatch.identity>
         <test.aws-cloudwatch.credential>${test.aws.credential}</test.aws-cloudwatch.credential>
     </properties>
