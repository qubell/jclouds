--- conflicted
+++ resolved
@@ -37,20 +37,16 @@
         <test.elb.zone>us-east-1a</test.elb.zone>
         <test.elb.endpoint>https://elasticloadbalancing.us-east-1.amazonaws.com</test.elb.endpoint>
         <test.elb.api-version>2010-07-01</test.elb.api-version>
-        <test.elb.build-version />
+        <test.elb.build-version></test.elb.build-version>
         <test.elb.identity>${test.aws.identity}</test.elb.identity>
         <test.elb.credential>${test.aws.credential}</test.elb.credential>
         <test.elb.compute.provider>aws-ec2</test.elb.compute.provider>
         <test.elb.compute.endpoint>https://ec2.us-east-1.amazonaws.com</test.elb.compute.endpoint>
         <test.elb.compute.api-version>2010-06-15</test.elb.compute.api-version>
-        <test.elb.compute.build-version />
+        <test.elb.compute.build-version></test.elb.compute.build-version>
         <test.elb.compute.identity>${test.aws.identity}</test.elb.compute.identity>
         <test.elb.compute.credential>${test.aws.credential}</test.elb.compute.credential>
-<<<<<<< HEAD
-        <test.elb.compute.image-id />
-=======
         <test.elb.compute.template></test.elb.compute.template>
->>>>>>> 3afdcb66
 
       <jclouds.osgi.export>org.jclouds.elb*;version="${project.version}"</jclouds.osgi.export>
       <jclouds.osgi.import>org.jclouds*;version="${project.version}",*</jclouds.osgi.import>
